--- conflicted
+++ resolved
@@ -77,7 +77,7 @@
 
 async def handle_mqtt_message(ble_client: BleakClient, payload: str, mqtt_client: aiomqtt.Client):
     """Updates the desired state and sends the command if connected."""
-    # This function modifies the global dictionary directly, so 'global' keyword is not needed.
+    global current_light_state
     try:
         data = json.loads(payload)
         
@@ -127,7 +127,6 @@
         logging.critical("CRITICAL: secrets.yaml not found.")
         return
 
-<<<<<<< HEAD
     retry_delay = BASE_RECONNECT_DELAY
     while not shutdown_event.is_set():
         try:
@@ -170,7 +169,6 @@
 
             logging.info(f"Retrying in {retry_delay}s...")
             await asyncio.sleep(retry_delay)
-            # ✅ BUG FIX: Corrected variable name from 'retry' to 'retry_delay'
             retry_delay = min(MAX_RECONNECT_DELAY, retry_delay * 2)
 
 def shutdown_handler(sig, frame):
@@ -183,7 +181,4 @@
     try:
         asyncio.run(main())
     except (KeyboardInterrupt, asyncio.CancelledError):
-        logging.info("Application has shut down.")
-=======
-    retry
->>>>>>> 7bfbc888
+        logging.info("Application has shut down.")